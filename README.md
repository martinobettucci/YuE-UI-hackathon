--- conflicted
+++ resolved
@@ -54,11 +54,7 @@
 Linux:\
 Run `./start_linux.sh` to start the gradio server
 
-<<<<<<< HEAD
-Both scripts accept optional arguments to configure queue behavior:
-=======
 Both scripts accept optional arguments to configure queue behaviour:
->>>>>>> d6d9dec7
 
 ```bash
 ./start_linux.sh --concurrent_run 4 --max_queue 16
