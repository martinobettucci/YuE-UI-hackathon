from argparse import ArgumentParser
from collections import OrderedDict
from collections.abc import Callable
import copy
from dataclasses import dataclass
from datetime import datetime
from enum import Enum
import json
import os
import random
from tempfile import NamedTemporaryFile
import re

from infer import GenerationToken, GenerationParams, Generator, Stage1Config, Stage2Config, import_audio_tracks
from song import Song, GenerationCache, parse_lyrics

import gradio as gr
from gradio_vistimeline import VisTimeline, VisTimelineData
from tqdm import tqdm
import torch

def date_to_milliseconds(date):
    try:
        date = int(date)
    except ValueError:
        pass
    if isinstance(date, int):  # Input is already in milliseconds (Unix timestamp)
        return date
    elif isinstance(date, str):  # Input is ISO8601 datetime string
        dt = datetime.fromisoformat(date.replace("Z", "+00:00"))
        epoch = datetime(1970, 1, 1, tzinfo=dt.tzinfo) # Calculate difference from Unix epoch
        return int((dt - epoch).total_seconds() * 1000)
    else:
        return 0  # Fallback for unsupported types

def tokens_to_ms(nr_tokens: int):
    return nr_tokens * 1000 // 50

def ms_to_tokens(milliseconds: int):
    return (milliseconds * 50) // 1000

def seconds_to_tokens(seconds: int):
    return seconds * 50

def tokens_to_seconds(tokens: int):
    return tokens // 50

class EnumHelper(Enum):
    def __str__(self):
        if isinstance(self.value, tuple):
            return self.value[1]
        return self.name

    @classmethod
    def from_string(cls, enum_str):
        for e in cls:
            if e.name == enum_str:
                return e
            if isinstance(e.value, tuple) and e.value[1] == enum_str:
                return e
        raise ValueError(f'{cls.__name__} has no enum matching "{enum_str}"')

class GenerationMode(EnumHelper):
    Full = 0
    Continue = 1

class GenerationFormat(EnumHelper):
    Mp3 = 0
    Wav = 1

class GenerationStage(EnumHelper):
    Stage1 = (0, 'Stage 1')
    Stage2 = (1, 'Stage 2')

class GenerationStageMode(EnumHelper):
    Stage1 = (0, 'Stage 1')
    Stage2 = (1, 'Stage 2')
    Stage1And2 = (2, 'Stage 1+2')
    Stage1Post = (3, 'Stage 1 cache only')
    Stage2Post = (4, 'Stage 2 cache only')

class AudioPromptMode(EnumHelper):
    Off=(0, "Off")
    SingleTrack=(1, "Single Track")
    DualTrack=(2, "Dual Track")

# Functions to List and Categorize Models
def get_models(model_dir):
    """
    Lists all models in the specified directory and categorizes them as Stage1, Stage2, or both.
    """
    if not os.path.isdir(model_dir):
        return [], [], []
    
    # List directories only
    models = [name for name in os.listdir(model_dir) if os.path.isdir(os.path.join(model_dir, name))]
    stage1_models = []
    stage2_models = []
    both_stage_models = []

    for model in models:
        lower_name = model.lower()
        model_path = os.path.join(model_dir, model)
        if 's1' in lower_name:
            stage1_models.append(model_path)
        if 's2' in lower_name:
            stage2_models.append(model_path)
        if 's1' not in lower_name and 's2' not in lower_name:
            both_stage_models.append(model_path)
    return stage1_models, stage2_models, both_stage_models

def load_and_process_genres(json_path):
    """
    Loads JSON data, processes genres, timbres, genders, moods, and instruments,
    removes duplicates (case insensitive), and returns a sorted list of unique values.
    """
    # Load JSON data
    with open(json_path, 'r', encoding='utf-8') as f:
        data = json.load(f)
    
    # Combine all relevant categories into a single list
    categories = ['genre', 'timbre', 'gender', 'mood', 'instrument']
    all_items = [item.strip() for category in categories for item in data.get(category, [])]
    
    # Use a set for deduplication (case insensitive)
    unique_items = OrderedDict()
    for item in all_items:
        key = item.lower()
        if key not in unique_items and item:  # Skip empty strings
            unique_items[key] = item
    
    # Sort alphabetically while preserving original capitalization
    sorted_items = sorted(unique_items.values(), key=lambda x: x.lower())
    
    return sorted_items

class AppMain:

    AllowedPaths: list = ["outputs"]
    MaxBatches: int = 10

    CacheTimelineGroup: int = 0
    SongTimelineGroup: int = 1

    MinTimelineBlockMs: int = 20

    DefaultStage1Model: str = "YuE-s1-7B-anneal-en-cot-exl2"
    DefaultStage1CacheMode: str = "Q4"

    DefaultStage2Model: str = "YuE-s2-1B-general-exl2"
    DefaultStage2CacheMode: str = "Q4"

    def __init__(self,
                 server_name: str = "127.0.0.1",
                 server_port: int = 7860,
                 working_directory: str = "",
                 concurrent_run: int = 4,
                 max_queue: int = 16,
                 ):
        
        self._server_name = server_name
        self._server_port = server_port
        self._working_directory = working_directory
        self._concurrent_run = concurrent_run
        self._max_queue = max_queue

        os.environ["GRADIO_TEMP_DIR"] = os.path.abspath(os.path.join(self._working_directory, "tmp"))

        self._allowed_paths = [os.path.abspath(os.path.join(self._working_directory, path)) for path in AppMain.AllowedPaths]
        
        self._output_dir = os.path.join(self._working_directory, "outputs")
        self._model_dir = os.path.join(self._working_directory, "models")

        gr.set_static_paths(paths=["icons", "scripts"])

        self._component_serializers = {}
        self._interface = self.create_interface()
        self._interface.queue(
<<<<<<< HEAD
            default_concurrency_limit=self._concurrent_run,
=======
            concurrency_count=self._concurrent_run,
>>>>>>> 1173375f
            max_size=self._max_queue,
            status_update_rate=1,
        )

    def save_state(self, *args):
        output = {}

        for i, (name, serializer) in enumerate(self._component_serializers.items()):
            output[name] = serializer.save(args[i])

        return output

    def load_state(self, saved_data: dict):
        outputs = []

        if saved_data:
            for name, serializer in self._component_serializers.items():
                if name in saved_data:
                    outputs.append(serializer.load(saved_data[name]))
                else:
                    outputs.append(gr.skip())
        else:
            for _ in enumerate(self._component_serializers):
                outputs.append(gr.skip())

        return outputs

    def save_state_file(self, saved_state: dict):

        with NamedTemporaryFile(
            prefix="song_", 
            suffix=".json", 
            dir=self._output_dir, 
            mode="w",
            encoding="utf-8",
            delete=False) as file:
            file.write(json.dumps(saved_state, indent=2))
            return file.name

        return ""

    def load_state_file(self, filename):
        with open(filename, "r") as file:
            return json.loads(file.read())
        return {}

    def serialized_components(self):
        return [serializer.component for serializer in self._component_serializers.values()]

    def read_state_value(self,
        saved_data: dict,
        component: gr.Component):
        """
        Read component value saved_data
        """
        for name, serializer in self._component_serializers.items():
            if serializer.component == component:
                assert(name in saved_data)
                return serializer.load(saved_data[name])
        return None

    def S(self,
                identifier: str,
                component: gr.Component,
                load: Callable = None,
                save: Callable = None):
        """
        Serialize component state
        """

        assert(identifier not in self._component_serializers)

        @dataclass
        class ComponentSerializer:
            component:object
            load:Callable
            save:Callable

        def default_load(serialized_data):
            if isinstance(component, gr.File):
                if serialized_data and not os.path.exists(serialized_data):
                    print(f"Error: can't find {identifier} {serialized_data}")
                    return None
            return serialized_data

        self._component_serializers[identifier] = ComponentSerializer(
            component = component,
            load = load if load else default_load,
            save = save if save else lambda x: x,
        )

        return component

    def get_time_mmsscc(self, value):
        minutes = int(value // 60)
        seconds = int(value - minutes * 60)
        cent = int(round(100 * (value - minutes * 60 - seconds)))
        return f"{minutes:02}:{seconds:02}:{cent:02}"
    
    def song_data_cache_to_timeline(self, timeline: VisTimeline, cache: GenerationCache):

        stage_names = ("Stage 1", "Stage 2")
        timeline_items = []

        for istage in range(Song.NrStages):
            
            track_length = len(cache.track(istage, 0))
            if track_length == 0:
                continue

            timeline_items.append({
                "content" : stage_names[istage],
                "group" : AppMain.CacheTimelineGroup,
                "subgroup": stage_names[istage],
                "start" : "0",
                "end" : str(tokens_to_ms(track_length)),
                "editable" : False,
                "selectable": False,
            })

        for iseg, segment in enumerate(cache.segments()):
            name, start_token, end_token = segment
            start_token = start_token
            end_token = end_token
            track_length = len(cache.track(0, 0))
            if track_length == 0 or start_token > track_length:
                continue
            if end_token > track_length:
                end_token = track_length

            timeline_items.append({
                "id" : iseg,
                "content" : name,
                "group" : AppMain.SongTimelineGroup,
                "start" : str(tokens_to_ms(start_token)),
                "end" : str(tokens_to_ms(end_token)),
                "className": "color-primary-900" if not cache.is_muted(iseg) else "",
            })

        value = {
            "items" : timeline_items,
            "groups": self._timeline_groups,
        }

        return VisTimelineData.model_validate_json(json.dumps(value))

    def timeline_to_song_data_cache(self, timeline: VisTimeline, cache: GenerationCache):

        new_segments = []
        for item in timeline.items:
            if item.group == AppMain.SongTimelineGroup:
                new_segments.append((item.content, date_to_milliseconds(item.start), date_to_milliseconds(item.end)))

        segments = [(segment[0], tokens_to_ms(segment[1]), tokens_to_ms(segment[2])) for segment in cache.segments()]

        assert(len(segments) == len(new_segments))

        max_segments = len(segments)

        def modified_segment(segments):
            for iseg, seg in enumerate(new_segments):
                if seg != segments[iseg]:
                    return iseg, seg
            return None, None

        modified_segment_idx, modified_segment = modified_segment(segments)

        if not modified_segment:
            return cache

        max_segment_length = tokens_to_ms(len(cache.track(0, 0)))

        mod_segment_name, mod_segment_start, mod_segment_end = new_segments[modified_segment_idx]

        mod_segment_min_start_pos = modified_segment_idx * AppMain.MinTimelineBlockMs if modified_segment_idx > 0 else 0
        mod_segment_max_end_pos = max_segment_length - (max_segments - modified_segment_idx - 1) * AppMain.MinTimelineBlockMs

        mod_segment_start = max(mod_segment_start, mod_segment_min_start_pos)
        mod_segment_start = min(mod_segment_start, mod_segment_max_end_pos - AppMain.MinTimelineBlockMs)
        mod_segment_end = max(mod_segment_end, mod_segment_start + AppMain.MinTimelineBlockMs)
        mod_segment_end = min(mod_segment_end, mod_segment_max_end_pos)

        new_segments[modified_segment_idx] = (mod_segment_name, mod_segment_start, mod_segment_end)

        # Adjust preceding segments
        for iseg in range(modified_segment_idx - 1, -1, -1):
            _, succeeding_seg_start, _ = new_segments[iseg + 1]
            name, start, end = new_segments[iseg]

            # Preceding block end must be aligned with succeeding block start
            end = succeeding_seg_start
            # Ensure block is at least AppMain.MinTimelineBlockMs
            if start + AppMain.MinTimelineBlockMs > end:
                start = end - AppMain.MinTimelineBlockMs

            new_segments[iseg] = (name, start, end)
        
        # Adjust succeeding segments
        for iseg in range(modified_segment_idx + 1, max_segments):
            _, _, preceeding_seg_end = new_segments[iseg - 1]
            name, start, end = new_segments[iseg]

            # Succeeding block start must be aligned with precceding block end
            start = preceeding_seg_end
            # Ensure block is at least AppMain.MinTimelineBlockMs
            if start + AppMain.MinTimelineBlockMs > end:
                end = start + AppMain.MinTimelineBlockMs

            new_segments[iseg] = (name, start, end)

        adjusted_segments = [(segment[0], ms_to_tokens(segment[1]), ms_to_tokens(segment[2])) for segment in new_segments]
        cache.set_segments(adjusted_segments)

        return cache

    def timeline_select_item(self, timeline, event_data: gr.EventData):
        return event_data._data

    def cache_split_segment(self, lyrics_text: str, cache: GenerationCache):
        segments = parse_lyrics(lyrics_text)
        if cache.segments():
            _, start, end = cache.segments()[-1]
            if tokens_to_ms(end - start) >= AppMain.MinTimelineBlockMs * 2:
                nr_segments = len(cache.segments())
                if nr_segments < len(segments):
                    cache.split_last_segment(segments[nr_segments].name())

    def cache_remove_segment(self, cache: GenerationCache):
        new_cache = copy.deepcopy(cache)
        new_cache.remove_last_segment()
        return new_cache

    def toggle_mute_selected_timeline_items(self, muted_items: list, cache: GenerationCache):
        for iseg in muted_items:
            if iseg < len(cache.segments()) - 1:
                cache.toggle_mute(iseg)
        return cache

    def create_interface(self):
        theme = gr.themes.Base()

        css = ""
        with open("scripts/style.css") as file:
            css = file.read()

        head="""
        <script type="module" src="/gradio_api/file=scripts/wavesurfer.esm.js"></script>
        <script type="module" src="/gradio_api/file=scripts/audioplayer.js"></script>
        <script type="module" src="/gradio_api/file=scripts/utils.js"></script>
        """

        with gr.Blocks(head=head, css=css, title="Hackathon Music Generator", theme=theme) as interface:
            gr.Markdown("# Hackathon Music Generator")

            self.create_states()

            self._generation_progress = gr.Label(label="Generating", show_label=True, visible=False)

            with gr.Tabs() as tabs:
                with gr.TabItem("Simple"):
                    self.create_simple_tab()
                with gr.TabItem("Advanced"):
                    with gr.Row():
                        with gr.Column():
                            with gr.Tab("Prompt"):
                                self.create_prompt_tab()
                            with gr.Tab("Model"):
                                self.create_model_tab()

                        with gr.Column():
                            with gr.Tab("Generation"):
                                self.create_generation_tab()
                            with gr.Tab("Import"):
                                self.create_import_tab()

                    self.create_sidebar()

            self._generation_progress

            # Audio output for simple tab
            self._simple_audio

            self.create_simple_events()

        return interface

    def create_states(self):
        self._generation_token = gr.State()
        self._generation_input = gr.State({})
        self._generation_outputs = gr.State()
        self._selected_timeline_items = gr.State([])

        def load_cache(cache_data):
            cache = GenerationCache(Song.NrStages)
            if cache_data:
                cache.load(cache_data)
            return cache

        def save_cache(cache):
            return cache.save()

        self._generation_cache = self.S("cache", gr.State(GenerationCache()), load=load_cache, save=save_cache)

    def create_prompt_tab(self):

        with gr.Accordion(label="Text prompt"):

            genres = load_and_process_genres(os.path.join(self._working_directory, "top_200_tags.json"))
            self._genre_selection = self.S("genre_text", gr.Dropdown(
                label="Select Music Genres",
                info="Select genre tags that describe the musical style or characteristics (e.g., instrumental, genre, mood, vocal timbre, vocal gender). This is used as part of the generation prompt.",
                choices=genres,
                interactive=True,
                multiselect=True,
                allow_custom_value=True,
                max_choices=50
            ))

            self._lyrics_text = self.S("lyrics_text", gr.Textbox(
                label="Lyrics Text",
                lines=4,
                placeholder="Type the lyrics here...",
                info="Text containing the lyrics for the music generation. These lyrics will be processed and split into structured segments to guide the generation process.",
                value=""
            ))

            self._default_segment_length = self.S("default_segment_length", gr.Number(
                label="Segment length",
                value=30,
                info="Preferred song segment length in seconds. The generated segment length might be shorter."
            ))

            self._system_prompt = self.S("system_prompt", gr.Textbox(
                label="Stage 1 system prompt",
                value="Generate music from the given lyrics segment by segment.",
                info="The system prompt to be used for stage 1 generation.",
            ))

        with gr.Accordion("Audio prompt"):

            self._audio_prompt_mode = self.S("audio_prompt", gr.Radio(
                label="Audio prompt mode",
                choices=[str(mode) for mode in AudioPromptMode],
                value=str(AudioPromptMode.Off),
                info="Select whether to use a single audio track or instrumental + vocal tracks."
                ))

            with gr.Column(visible=False) as audio_prompt:

                self._audio_prompt_file = self.S("audio_prompt_file", gr.File(
                    label="Upload Audio File",
                    file_types=["audio"],
                    file_count="single",
                ))
                
                self._vocal_track_prompt_file = self.S("vocal_track_prompt_file", gr.File(
                    label="Upload Vocal Track File",
                    file_types=["audio"],
                    file_count="single",
                    visible=False,
                ))
                
                self._instrumental_track_prompt_file = self.S("instrumnet_track_prompt_file", gr.File(
                    label="Upload Instrumental Track File",
                    file_types=["audio"],
                    file_count="single",
                    visible=False,
                ))

                self._audio_prompt_start_time = self.S("audio_prompt_start_time", gr.Number(
                    label="Prompt Start Time (s)",
                    value=0,
                    info="The start time in seconds to extract the audio prompt from the given audio file."
                ))

                self._audio_prompt_end_time = self.S("audio_prompt_end_time", gr.Number(
                    label="Prompt End Time (s)",
                    value=30,
                    info="The end time in seconds to extract the audio prompt from the given audio file."
                ))
                
                def on_audio_prompt_mode_change(mode):
                    mode = AudioPromptMode.from_string(mode)
                    if mode == AudioPromptMode.Off:
                        return gr.update(visible=False), gr.update(visible=False), gr.update(visible=False), gr.update(visible=False)
                    elif mode == AudioPromptMode.SingleTrack:
                        return gr.update(visible=True), gr.update(visible=True), gr.update(visible=False), gr.update(visible=False)
                    elif mode == AudioPromptMode.DualTrack:
                        return gr.update(visible=True), gr.update(visible=False), gr.update(visible=True), gr.update(visible=True)                    

                self._audio_prompt_mode.change(
                    fn=on_audio_prompt_mode_change,
                    inputs=self._audio_prompt_mode,
                    outputs=[audio_prompt, self._audio_prompt_file, self._vocal_track_prompt_file, self._instrumental_track_prompt_file]
                )

    def create_model_tab(self):

        stage1_choices, stage2_choices, both_choices = get_models(self._model_dir)
        stage1_choices = stage1_choices + both_choices
        stage2_choices = stage2_choices + both_choices

        default_stage1_model = os.path.join(self._model_dir, AppMain.DefaultStage1Model)
        default_stage2_model = os.path.join(self._model_dir, AppMain.DefaultStage2Model)

        with gr.Accordion(label="Model"):
            self._stage1_model = self.S("stage1_model", gr.Dropdown(
                label="Stage1 Model",
                choices=stage1_choices,
                value=default_stage1_model,
                info="Select the checkpoint path for the Stage 1 model.",
                interactive=True
            ))

            self._stage1_model_cache_mode = self.S("stage1_model_cache_mode", gr.Dropdown(
                choices=["FP16", "Q8", "Q6", "Q4"],
                label="Select the cache quantization of the Stage1 model",
                value=AppMain.DefaultStage1CacheMode,
                interactive=True,
            ))

            self._stage1_model_cache_size = self.S("stage1_model_cache_size", gr.Number(
                label="Stage 1 Cache Size",
                value=3500,
                precision=0,
                info="The cache size used in Stage 1. This is the max context length, should use as large value as vram permits"
            ))

            self._stage2_model = self.S("stage2_model", gr.Dropdown(
                label="Stage2 Model",
                choices=stage2_choices,
                value=default_stage2_model,
                info="Select the checkpoint path for the Stage 2 model.",
                interactive=True
            ))

            self._stage2_model_cache_mode = self.S("stage2_model_cache_mode", gr.Dropdown(
                choices=["FP16", "Q8", "Q6", "Q4"],
                label="Select the cache quantization of the Stage2 model",
                value=AppMain.DefaultStage2CacheMode,
                interactive=True,
            ))

            self._stage2_model_cache_size = self.S("stage2_model_cache_size", gr.Number(
                label="Stage 2 Cache Size",
                value=6000,
                precision=0,
                info="The cache size used in Stage 2"
            ))

            self._cuda_idx = self.S("cuda_idx", gr.Number(
                label="CUDA Index",
                value=0,
                precision=0
            ))

    def create_timeline(self):
        self._timeline_groups = [
            {"id": 0, "content": "Cache"},
            {"id": 1, "content": "Segments"},
        ]

        self._timeline = VisTimeline(
            label="Generated song",
            value={
                "groups": self._timeline_groups,
            },
            options={
                "moment": "+00:00",
                "showCurrentTime": False,
                "editable": {
                    "add": False,
                    "remove": False,
                    "updateGroup": False,
                    "updateTime": True,
                    "overrideItems" : False,
                },
                "itemsAlwaysDraggable": {
                    "item": True,
                    "range": True
                },
                "multiselect" : True,
                "showMajorLabels": False,
                "format": {
                    "minorLabels": {
                        "millisecond": "mm:ss.SSS",
                        "second": "mm:ss",
                        "minute": "mm:ss",
                        "hour": "HH:mm:ss"
                    }
                },
                "stack" : False,
                "start": 0,
                "end": 200000,
                "min": 0,
                "max": 600000,
                "snap" : None,
                "zoomMin": 1000, 
            },
            preserve_old_content_on_value_change=True
        )

        with gr.Row(visible=False) as options_row:
            self._timeline_toggle_mute = gr.Button("Toggle mute segment(s)")
            with gr.Row(visible=True) as extra_options_row:
                self._timeline_split_segment = gr.Button("Split segment")
                self._timeline_remove_segment = gr.Button("Remove segment")
                self._selected_timeline_items_extra_options_row = extra_options_row
            self._selected_timeline_items_options_row = options_row

        self._timeline_split_segment.click(
            fn=self.cache_split_segment,
            inputs=[self._lyrics_text, self._generation_cache],
        ).then(
            fn=lambda: [],
            outputs=[self._selected_timeline_items]
        ).then(
            fn=self.song_data_cache_to_timeline,
            inputs=[self._timeline, self._generation_cache],
            outputs=[self._timeline]
        )

        self._timeline_remove_segment.click(
            fn=self.cache_remove_segment,
            inputs=[self._generation_cache],
            outputs=[self._generation_cache],
        ).then(
            fn=lambda: [],
            outputs=[self._selected_timeline_items]
        ).then(
            fn=self.song_data_cache_to_timeline,
            inputs=[self._timeline, self._generation_cache],
            outputs=[self._timeline]
        )

        self._timeline_toggle_mute.click(
            fn=self.toggle_mute_selected_timeline_items,
            inputs=[self._selected_timeline_items, self._generation_cache],
            outputs=[self._generation_cache]
        ).then(
            fn=self.song_data_cache_to_timeline,
            inputs=[self._timeline, self._generation_cache],
            outputs=[self._timeline]
        )

        self._generation_cache.change(
            fn=self.song_data_cache_to_timeline,
            inputs=[self._timeline, self._generation_cache],
            outputs=[self._timeline]
        )

        self._timeline.input(
            fn=self.timeline_to_song_data_cache,
            inputs=[self._timeline, self._generation_cache],
            outputs=[self._generation_cache],
        ).then(
            fn=self.song_data_cache_to_timeline,
            inputs=[self._timeline, self._generation_cache],
            outputs=[self._timeline]
        )

        self._timeline.item_select(
            fn=self.timeline_select_item,
            inputs=[self._timeline],
            outputs=[self._selected_timeline_items]
        )
        
        self._selected_timeline_items.change(
            fn=lambda selection, cache: [
                gr.update(visible=len(selection)>0), 
                gr.update(visible=len(selection)==1 and len(cache.segments())-1 in selection)
                ],
            inputs=[self._selected_timeline_items, self._generation_cache],
            outputs=[self._selected_timeline_items_options_row, self._selected_timeline_items_extra_options_row]
        )

    def create_sidebar(self):
        with gr.Sidebar(position="right"):
            gr.Markdown("# Settings")
            self._download_button = gr.DownloadButton("💾")
            self._upload_button = gr.UploadButton("📂", type="filepath", file_count="single", file_types=[".json"])

            output_project_file = gr.File(visible=False)
            output_file_path = gr.Textbox(visible=False)
            serialized_state = gr.State()

            self._download_button.click(
                fn=self.save_state,
                inputs=self.serialized_components(),
                outputs=[serialized_state]
            ).then(
                fn=self.save_state_file,
                inputs=[serialized_state],
                outputs=[output_project_file]
            ).then(
                fn=lambda x: x.replace('\\', '/'),
                inputs=[output_project_file],
                outputs=[output_file_path],
            ).success(
                fn=None,
                js="(src)=>autoDownloadData(src)",
                inputs=[output_file_path]
            )

            self._upload_button.upload(
                fn=self.load_state_file,
                inputs=[self._upload_button],
                outputs=[serialized_state]
            ).success(
                fn = self.load_state,
                inputs=[serialized_state],
                outputs=self.serialized_components()
            )

    def run_import_audio_track(
            self,
            input_state: dict,
            generation_cache: GenerationCache,
            vocal_track: str,
            instrumental_track: str,
            start_time: int,
            end_time: int,
            progress=gr.Progress(track_tqdm=True)):
        
        if not vocal_track and not instrumental_track:
            raise gr.Error(f"Error no audio tracks provided!")

        progress(0, desc="Starting")

        if start_time < 0 or start_time > end_time:
            raise gr.Error(f"Invalid start / end time")
        
        if len(generation_cache.track(0,0)) != len(generation_cache.track(1,0)):
            raise gr.Error(f"Error stage 1 & state 2 contents must have equal duration. Generate stage 2 first in order to continue.")

        def R(component):
            return self.read_state_value(saved_data=input_state, component=component)
        try:
            with torch.no_grad():
                stages = import_audio_tracks(
                    cuda_device_idx=R(self._cuda_idx),
                    vocal_track_path=vocal_track,
                    instrumental_track_path=instrumental_track,
                    start_time=start_time,
                    end_time=end_time
                )
                generation_cache = copy.deepcopy(generation_cache)
                generation_cache.import_stages(stages)

        except Exception as e:
            raise gr.Error(f"Import audio failed: {str(e)}")

        return gr.skip(), generation_cache

    def create_import_tab(self):
        gr.Markdown(
        "## Import Audio Tracks\n"
        "Import audio tracks into the song. Optionally one track can be omitted, e.g. the vocal track, in that case it will be replaced with a silent track. "
        "Note that the existing stage 1 and stage 2 contents has to be equal duration for the import to succeed.")

        vocal_track = gr.File(label="Upload Vocal Track File",
            file_types=["audio"],
            file_count="single",
        )

        instrumental_track = gr.File(label="Upload Instrumental Track File",
            file_types=["audio"],
            file_count="single",
        )

        start_time = gr.Number(
            label="Import Start Time (s)",
            value=0,
            info="The start time in seconds to import from the given audio file."
        )

        end_time = gr.Number(
            label="Import End Time (s)",
            value=30,
            info="The end time in seconds to import from the given audio file."
        )

        import_button = gr.Button("Import audio")

        progress = gr.Label(label="Importing", visible=False)

        import_button.click(
            # Save current state
            fn=self.save_state,
            inputs=self.serialized_components(),
            outputs=self._generation_input
        ).then(
            fn=lambda: (gr.update(interactive=False), gr.update(visible=True)),
            outputs=[import_button, progress],
        ).then(
            fn=self.run_import_audio_track,
            inputs=[self._generation_input, self._generation_cache, vocal_track, instrumental_track, start_time, end_time],
            outputs=[progress, self._generation_cache]
        ).then(
            fn=lambda: (gr.update(interactive=True), gr.update(visible=False)),
            outputs=[import_button, progress],
        )

    def create_generation_tab(self):
        
        with gr.Row():
            with gr.Column(scale=3):
                self._generation_stage_mode = self.S("generation_stage_mode", gr.Radio(
                    label="Stage configuration",
                    choices=[str(mode) for mode in GenerationStageMode],
                    value=str(GenerationStageMode.Stage1And2),
                    info="Select stage configuration. You can generate the stages independently, together or use the cached data."
                ))

            with gr.Column(scale=1):
                self._generation_output_trim_mode = self.S("generation_output_trim_mode", gr.Checkbox(
                    label="Trim output",
                    value=False,
                    info="Only output the last part of the song + newly generated audio.",
                ))

                self._generation_output_trim_duration = self.S("generation_output_trim_duration", gr.Slider(
                    label="Keep duration", 
                    value=12,
                    minimum=1, 
                    maximum=60, 
                    step=1,
                    info="Choose how many seconds to include from the last part of the song.",
                    visible=False,
                ))

            self._generation_output_trim_mode.change(
                fn=lambda enabled: gr.update(visible=enabled),
                inputs=[self._generation_output_trim_mode],
                outputs=[self._generation_output_trim_duration]
            )

            self._generation_output_format = self.S("generation_output_format", gr.Radio(
                label="Format",
                choices=[str(stage) for stage in GenerationFormat],
                value=str(GenerationFormat.Mp3),
                info="Select audio format."
            ))

        self.create_timeline()

        with gr.Row():
            self._add_start_segment = gr.Button("Add start segment", visible=False)
            self._rewind_1s = gr.Button("Rewind 1 s", visible=False)
            self._rewind_5s = gr.Button("Rewind 5 s", visible=False)
            self._delete_generation_cache = gr.Button("🗑️", visible=False)

            def add_start_segment(
                    lyrics_text:str, 
                    cache: GenerationCache):

                segments = parse_lyrics(lyrics_text)
                stage1_length = len(cache.track(0,0))

                if stage1_length < ms_to_tokens(AppMain.MinTimelineBlockMs) or not segments:
                    return cache

                if len(cache.segments()) > 0:
                    return cache

                new_cache = copy.deepcopy(cache)
                new_cache.add_segment(segments[0].name(), 0, stage1_length)

                return new_cache

            self._add_start_segment.click(
                fn=add_start_segment,
                inputs=[self._lyrics_text, self._generation_cache],
                outputs=[self._generation_cache]
            )

            def rewind(time_ms):
                def inner(generation_cache: GenerationCache):
                    new_cache = copy.deepcopy(generation_cache)
                    new_cache.rewind(time_ms)
                    return new_cache
                return inner

            self._rewind_1s.click(
                fn=rewind(1000),
                inputs=[self._generation_cache],
                outputs=[self._generation_cache]
            )

            self._rewind_5s.click(
                fn=rewind(5000),
                inputs=[self._generation_cache],
                outputs=[self._generation_cache]
            )

            self._delete_generation_cache.click(
                fn=lambda: GenerationCache(Song.NrStages),
                outputs=[self._generation_cache],
            )

            def show_cache_editing(cache: GenerationCache):
                has_segments = len(cache.segments()) > 0
                has_track_data = len(cache.track(0,0)) > 0
                return gr.update(visible= not has_segments and has_track_data), gr.update(visible=has_segments), gr.update(visible=has_segments), gr.update(visible=has_segments)

            self._generation_cache.change(
                fn=show_cache_editing,
                inputs=[self._generation_cache],
                outputs=[self._add_start_segment, self._rewind_1s, self._rewind_5s, self._delete_generation_cache]
            )

        with gr.Tab("General settings"):
            self._generation_mode = self.S("generation_mode", gr.Radio(
                label="Generation mode",
                choices=[str(mode) for mode in GenerationMode],
                value=str(GenerationMode.Continue),
                info="Full will generate the whole song while continue will generate a selected portion."
            ))

            self._generation_length = self.S("generation_length", gr.Slider(
                label="Generation length",
                value=6,
                minimum=1,
                maximum=60,
                step=1,
                visible=True,
                info="Select the length of the audio to be generated in seconds.",
            ))

            self._generation_randomize_seed = self.S("generation_randomize_seed", gr.Checkbox(
                label="Randomize Seed",
                value=True,
                info="Randomize the seed for each batch.",
            ))

            self._generation_seed = self.S("generation_seed", gr.Number(
                label="Seed",
                value=42,
                precision=0,
                info="Seed for random number generation."
            ))

            # Show/hide length based on mode
            def update_mode_settings(mode):
                if mode == GenerationMode.Continue.name:
                    return gr.Slider(visible=True)
                else:
                    return gr.Slider(visible=False)

            self._generation_mode.select(fn=update_mode_settings, inputs=[self._generation_mode], outputs=[self._generation_length])

            self._generation_batches = self.S("generation_batches", gr.Slider(
                label="Batches",
                value=1,
                minimum=1,
                maximum=AppMain.MaxBatches,
                step=1,
                info="Select the number of batches to generate."
            ))

        with gr.Tab("Stage 1 settings"):
            self._generation_stage1_cfg_scale = self.S("generation_stage1_cfg_scale", gr.Slider(
                label="CFG",
                value=1.5,
                minimum=0.05,
                maximum=2.5,
                step=0.05,
                info="Select the guidance scale for classifier free guidance (CFG). A higher value adheres to the prompt more closely but suffers in quality."
            ))

            self._generation_stage1_top_p = self.S("generation_stage1_top_p", gr.Slider(
                label="top_p",
                value=0.93,
                minimum=0,
                maximum=1,
                step=0.01,
                info="A value < 1 will only keep the smallest set of the most probable tokens during generation."
            ))

            self._generation_stage1_temperature = self.S("generation_stage1_temperature", gr.Slider(
                label="Temperature",
                value=1,
                minimum=0.01,
                maximum=5,
                step=0.01,
                info="A greater value adds more randomness to the output, while a smaller value will result in more predictable output."
            ))

            self._generation_repetition_penalty = self.S("generation_repetition_penalty", gr.Slider(
                label="Repetition penalty",
                value=1.1,
                minimum=1,
                maximum=1.5,
                step=0.01,
                info="A value > 1 will reduce the likelyhood of repeated tokens."
            ))

        with gr.Row():
            self._generation_start = gr.Button("Submit")
            self._generation_stop = gr.Button("Stop", interactive=True)

        # Audio generation progress label is displayed outside the tabs

        self.make_audio_players(AppMain.MaxBatches)

        self._run_generation_event = self._generation_start.click(
            # Save current state
            fn=self.save_state,
            inputs=self.serialized_components(),
            outputs=self._generation_input
        ).then(
            # Hide players
            fn=self.hide_players,
            inputs=None,
            outputs=[player.column for player in self._players],
        ).then(
            # Init token & set button states
            fn=lambda: (GenerationToken(), gr.Button(interactive=False), gr.Button(interactive=True), gr.Label(visible=True)),
            inputs = None,
            outputs = [self._generation_token, self._generation_start,self._generation_stop, self._generation_progress]
        ).then(
            # Generate
            fn=self.run_generate,
            inputs=[
                self._generation_token,
                self._generation_input,
            ],
            outputs=[self._generation_progress, self._generation_outputs]
        ).then(
            # Token & button states
            fn=lambda: (None, gr.Button(interactive=True), gr.Button(interactive=False), gr.Label(visible=False)),
            outputs=[self._generation_token, self._generation_start,self._generation_stop, self._generation_progress]
        )

        self._generation_outputs.change(
            # Show players
            fn=self.update_players,
            inputs=[self._generation_outputs],
            outputs=[elem for player in self._players for elem in (player.column, player.accept_button, player.reject_button, player.audio_file)],
        )

        self._generation_stop.click(
            fn=self.stop_generate,
            inputs=[self._generation_token],
            cancels=[self._run_generation_event]
        ).then(
            outputs = [self._generation_token]
        )

    @dataclass
    class AudioPlayer:
        column : gr.Column
        accept_button : gr.Button
        reject_button : gr.Button
        audio_file : gr.File

    def make_audio_players(self, 
                     nr_players: int):
        
        self._players = []
        accept_buttons = []
        download_buttons = []

        for i in range(nr_players):
            with gr.Column(visible=False) as player_col:
                audio_file = gr.File(label=f"Batch{i}", visible=False, interactive=False)

                def load_audio_data(player_index):
                    return """
                    function(file){
                        var event_target = document.querySelector('#wavesurfer_player%d')
                        const event = new CustomEvent("load", { detail : {"url" : file.url } })
                        event_target.dispatchEvent(event)
                    }
                    """ % (player_index)

                audio_file.change(
                    fn=None,
                    inputs=audio_file,
                    js=load_audio_data(i)
                )

                gr.HTML("""
                        <div>
                            <div class="time" id="time">0:00</div>
                            <div class="duration" id="duration">0:00</div>

                            <div class="play_button" id="play_button">
                                <div class="button_container">
                                    <div id="play">
                                        <img src="gradio_api/file=icons/Play.svg" class="button_bottom"></img>
                                        <img src="gradio_api/file=icons/Play.svg" class="button_top"></img>
                                    </div>
                                    <div id="pause" style="visibility: hidden;">
                                        <img src="gradio_api/file=icons/Pause.svg" class="button_bottom"></img>
                                        <img src="gradio_api/file=icons/Pause.svg" class="button_top"></img>
                                    </div>
                                </div>
                            </div>

                            <div class="download_button">
                                <div class="download_button_container" id="download_button">
                                    <img src="gradio_api/file=icons/Download.svg" class="button_bottom"></img>
                                    <img src="gradio_api/file=icons/Download.svg" class="button_top"></img>
                                </div>
                            </div>
                        </div>""", elem_id=f"wavesurfer_player{i}")

                with gr.Row():
                    accept_button = gr.Button(value="✔", min_width=0, size="sm")
                    accept_buttons.append(accept_button)

                    download_button = gr.DownloadButton("💾", min_width=0, size="sm")
                    download_buttons.append(download_button)

                    reject_button = gr.Button(value="❌", min_width=0, size="sm")

                    # Hide this player
                    reject_button.click(fn=lambda: gr.update(visible=False),
                                        outputs=[player_col])

                    self._players.append(self.AudioPlayer(column=player_col, accept_button=accept_button, reject_button=reject_button, audio_file=audio_file))

        # Stores the serialized project data
        output_file_state = gr.State()
        # Project data file
        output_project_file = gr.File(visible=False)
        # Path to project data file for download script
        output_file_path = gr.Textbox(visible=False)
        
        for i in range(nr_players):

            hidden_components = []

            for j in range(nr_players):
                if i == j:
                    continue

                # Hide column
                hidden_components.append(self._players[j].column)

            # Hide accept/reject buttons
            hidden_components.append(self._players[i].accept_button)
            hidden_components.append(self._players[i].reject_button)

            accept_buttons[i].click(
                # Hide other players
                fn = lambda: [gr.update(visible=False) for _,_ in enumerate(hidden_components)],
                outputs = hidden_components
            ).then(
                fn=lambda outputs, i=i: [outputs[i][1], outputs[i][2]["generation_seed"]],
                inputs=[self._generation_outputs],
                outputs=[self._generation_cache, self._generation_seed]
            )

            download_buttons[i].click(
                fn = lambda outputs, i=i: outputs[i][2],
                inputs = [self._generation_outputs],
                outputs = [output_file_state]
            ).then(
                fn = self.save_state_file,
                inputs=[output_file_state],
                outputs=[output_project_file]
            ).then(
                fn=lambda x: x.replace('\\', '/'),
                inputs=[output_project_file],
                outputs=[output_file_path],
            ).success(
                fn=None,
                js="(src)=>autoDownloadData(src)",
                inputs=[output_file_path]
            )            

    def hide_players(self):
        return [gr.update(visible=False) for _,_ in enumerate(self._players)]

    def update_players(self, generated_final_outputs):
        outputs = []
        for iplayer,_ in enumerate(self._players):
            visible = generated_final_outputs and iplayer < len(generated_final_outputs)
            outputs.append(gr.update(visible=visible))
            outputs.append(gr.update(visible=visible))
            outputs.append(gr.update(visible=visible))
            outputs.append(gr.File(visible=False, value=generated_final_outputs[iplayer][0]) if visible else gr.skip())

        return outputs

    def run_generate(self,
                     token: GenerationToken,
                     input_state: dict,
                     progress=gr.Progress(track_tqdm=True)
    ):
        def R(component):
            return self.read_state_value(saved_data=input_state, component=component)

        prompt_mode = AudioPromptMode.from_string(R(self._audio_prompt_mode))
        generation_mode = GenerationMode.from_string(R(self._generation_mode))
                
        generation_stage_mode = GenerationStageMode.from_string(R(self._generation_stage_mode))

        generation_stages = set()

        output_stage = None

        match generation_stage_mode:
            case GenerationStageMode.Stage1:
                generation_stages.add(GenerationStage.Stage1)
                output_stage = GenerationStage.Stage1
            case GenerationStageMode.Stage2:
                generation_stages.add(GenerationStage.Stage2)
                output_stage = GenerationStage.Stage2
            case GenerationStageMode.Stage1And2:
                generation_stages.add(GenerationStage.Stage1)
                generation_stages.add(GenerationStage.Stage2)
                output_stage = GenerationStage.Stage2
            case GenerationStageMode.Stage1Post:
                output_stage = GenerationStage.Stage1
            case GenerationStageMode.Stage2Post:
                output_stage = GenerationStage.Stage2

        output_format = GenerationFormat.from_string(R(self._generation_output_format))

        use_audio_prompt = prompt_mode == AudioPromptMode.SingleTrack
        use_dual_tracks_prompt = prompt_mode == AudioPromptMode.DualTrack

        trim_output_duration = R(self._generation_output_trim_duration)

        params = GenerationParams(
            token = token,
            max_new_tokens = seconds_to_tokens(R(self._generation_length)) if generation_mode == GenerationMode.Continue else None,
            resume = generation_mode == GenerationMode.Continue,
            use_audio_prompt = use_audio_prompt,
            use_dual_tracks_prompt = use_dual_tracks_prompt,
            prompt_start_time = R(self._audio_prompt_start_time),
            prompt_end_time = R(self._audio_prompt_end_time),
            audio_prompt_path = R(self._audio_prompt_file),
            instrumental_track_prompt_path = R(self._instrumental_track_prompt_file),
            vocal_track_prompt_path = R(self._vocal_track_prompt_file),
            stage1_guidance_scale=R(self._generation_stage1_cfg_scale),
            stage1_top_p=R(self._generation_stage1_top_p),
            stage1_temperature = R(self._generation_stage1_temperature),
            stage1_repetition_penalty = R(self._generation_repetition_penalty),
            rescale = False,
            hq_audio = output_format==GenerationFormat.Wav,
            enable_trim_output=R(self._generation_output_trim_mode),
            trim_output_duration=trim_output_duration,
            output_dir = self._output_dir,
        )

        token.start_generation()

        stage1_config = Stage1Config(
            model_path=R(self._stage1_model),
            cache_mode=R(self._stage1_model_cache_mode),
            cache_size=R(self._stage1_model_cache_size),
        )

        stage2_config = Stage2Config(
            model_path=R(self._stage2_model),
            cache_mode=R(self._stage2_model_cache_mode),
            cache_size=R(self._stage2_model_cache_size),
        )

        progress(0, desc="Starting")

        generator = Generator(cuda_device_idx=R(self._cuda_idx),
                              stage1_config=stage1_config,
                              stage2_config=stage2_config)

        song = Song()

        lyrics_text = R(self._lyrics_text)
        if not re.search(r"\[(?:verse|chorus)\]", lyrics_text, re.IGNORECASE):
            token.stop_generation()
            raise gr.Error(
                "Lyrics must contain at least one [verse] or [chorus] tag. "
                "Please structure your prompt like:\n[verse]\nYour lyrics here"
            )

        song.set_lyrics(lyrics_text)

        genre_text = " ".join(R(self._genre_selection))
        song.set_genre(genre_text)
        song.set_system_prompt(R(self._system_prompt))
        song.set_default_track_length(int(seconds_to_tokens(R(self._default_segment_length))))

        cache = R(self._generation_cache)
        cache.transfer_to_song(song)

        input_song_length = song.stage_length(output_stage.value[0])

        song.mute_segments(cache.muted_segments())

        output_song = None
        prev_stage_outputs = [song]
        final_outputs = []
        stage1_outputs = []
        stage2_outputs = []

        generation_randomize_seed = R(self._generation_randomize_seed)
        generation_seed =  R(self._generation_seed)
        generation_batches = R(self._generation_batches)

        def seed():
            return int(random.randrange(4294967294)) if generation_randomize_seed else generation_seed
        
        generation_seeds = [seed() for _ in range(generation_batches)]

        if GenerationStage.Stage1 in generation_stages:
            with torch.no_grad():
                try:
                    # Only load the required dependencies to generate the audio prompt to avoiding vram spikes
                    generator.load_stage1_first()

                    song.set_audio_prompt(generator.get_stage1_audio_prompt(params=params) if params.use_audio_prompt or params.use_dual_tracks_prompt else [])

                    # Load model
                    generator.load_stage1_second()

                    for ibatch in tqdm(range(generation_batches)):

                        generator.set_seed(generation_seeds[ibatch])

                        output_song = generator.generate_stage1(
                            input=song,
                            params=params
                        )

                        if not token():
                            raise Exception("Stopped")

                        stage1_outputs.append(output_song)
                except Exception as e:
                    token.stop_generation()
                    raise gr.Error(f"Stage 1 generation failed: {str(e)}")
                finally:                
                    generator.unload_stage1()
                prev_stage_outputs = stage1_outputs

        if GenerationStage.Stage2 in generation_stages:
            with torch.no_grad():
                try:
                    generator.load_stage2()

                    for ibatch, stage1_output in tqdm(enumerate(prev_stage_outputs)):
                        
                        generator.set_seed(generation_seeds[ibatch])

                        stage1_output.restore_muted_segments()

                        output_song = generator.generate_stage2(
                            input=stage1_output,
                            params=params
                        )

                        if not token():
                            raise Exception("Stopped")

                        stage2_outputs.append(output_song)
                except Exception as e:
                    token.stop_generation()
                    raise gr.Error(f"Stage 2 generation failed: {str(e)}")
                finally:
                    generator.unload_stage2()
                prev_stage_outputs = stage2_outputs

        with torch.no_grad():
            try:
                generator.load_post_process()

                for ibatch, post_process_input in tqdm(enumerate(prev_stage_outputs)):

                    post_process_input.restore_muted_segments()

                    output_song_length = post_process_input.stage_length(output_stage.value[0])

                    params.trim_output_duration = trim_output_duration + tokens_to_seconds(output_song_length - input_song_length)

                    files = generator.post_process(
                        input=post_process_input,
                        stage_idx=output_stage.value[0],
                        output_name=f"output_{ibatch}",
                        params = params)

                    if not token():
                        raise Exception("Stopped")

                    generation_cache = GenerationCache.create_from_song(post_process_input)
                    generation_cache.set_muted_segments(cache.muted_segments())
                    generation_state = copy.deepcopy(input_state)
                    generation_state["cache"] = generation_cache.save()
                    generation_state["generation_seed"] = generation_seeds[ibatch]
                    final_outputs = final_outputs + [(files[0], generation_cache, generation_state)]
            except Exception as e:
                token.stop_generation()
                raise gr.Error(f"Post process failed: {str(e)}")
            finally:
                generator.unload_post_process()

        token.stop_generation()

        return [gr.skip(), final_outputs]

    def stop_generate(self, token):
        if token:
            token.stop_generation(False, "Cancelled")

    def create_simple_tab(self):
        genres = load_and_process_genres(os.path.join(self._working_directory, "top_200_tags.json"))
        self._simple_genre_selection = gr.Dropdown(
            label="Select Music Genres",
            info="Select genre tags that describe the musical style or characteristics (e.g., instrumental, genre, mood, vocal timbre, vocal gender). This is used as part of the generation prompt.",
            choices=genres,
            multiselect=True,
            allow_custom_value=True,
            max_choices=50,
        )
        self._simple_prompt = gr.Textbox(label="Lyrics", lines=4)
        self._simple_submit = gr.Button("Submit")
        self._simple_audio = gr.Audio(label="Generated song", visible=False)

    def update_simple_audio(self, outputs):
        if outputs:
            file, cache, state = outputs[0]
            return (
                gr.update(value=file, visible=True),
                cache,
                state.get("generation_seed")
            )
        return gr.update(visible=False), gr.skip(), gr.skip()

    def create_simple_events(self):
        simple_run_event = self._simple_submit.click(
            lambda text, genres: (text, genres),
            inputs=[self._simple_prompt, self._simple_genre_selection],
            outputs=[self._lyrics_text, self._genre_selection]
        ).then(
            fn=self.save_state,
            inputs=self.serialized_components(),
            outputs=self._generation_input
        ).then(
            fn=self.hide_players,
            inputs=None,
            outputs=[player.column for player in self._players]
        ).then(
            fn=lambda: (GenerationToken(), gr.Button(interactive=False), gr.Button(interactive=True), gr.Label(visible=True)),
            inputs=None,
            outputs=[self._generation_token, self._generation_start, self._generation_stop, self._generation_progress]
        ).then(
            fn=self.run_generate,
            inputs=[self._generation_token, self._generation_input],
            outputs=[self._generation_progress, self._generation_outputs]
        ).then(
            fn=lambda: (None, gr.Button(interactive=True), gr.Button(interactive=False), gr.Label(visible=False)),
            outputs=[self._generation_token, self._generation_start, self._generation_stop, self._generation_progress]
        )

        self._generation_outputs.change(
            fn=self.update_simple_audio,
            inputs=[self._generation_outputs],
            outputs=[self._simple_audio, self._generation_cache, self._generation_seed]
        )

        self._genre_selection.change(
            lambda x: x,
            inputs=[self._genre_selection],
            outputs=[self._simple_genre_selection]
        )

        self._generation_stop.click(
            None,
            cancels=[simple_run_event]
        )

    def launch(self):
        self._interface.launch(server_name=self._server_name, server_port=self._server_port, allowed_paths=self._allowed_paths)

if __name__ == "__main__":
    parser = ArgumentParser()
    parser.add_argument("--server_name", type=str, default="127.0.0.1", help="The address to host YuE-UI gradio interface on")
    parser.add_argument("--server_port", type=int, default=7860, help="The port to host YuE-UI gradio interface on")
    parser.add_argument("--concurrent_run", type=int, default=4, help="Number of concurrent runs before queuing")
    parser.add_argument("--max_queue", type=int, default=16, help="Maximum queue size")
    args = parser.parse_args()
    app = AppMain(server_name=args.server_name,
                  server_port=args.server_port,
                  concurrent_run=args.concurrent_run,
                  max_queue=args.max_queue)
    app.launch()<|MERGE_RESOLUTION|>--- conflicted
+++ resolved
@@ -176,11 +176,8 @@
         self._component_serializers = {}
         self._interface = self.create_interface()
         self._interface.queue(
-<<<<<<< HEAD
             default_concurrency_limit=self._concurrent_run,
-=======
             concurrency_count=self._concurrent_run,
->>>>>>> 1173375f
             max_size=self._max_queue,
             status_update_rate=1,
         )
